import SwiftUI
import Charts
import os.log
import UIKit
import Foundation // Für mathematische Funktionen

struct EvaluationView: View {
    let accounts: [Account]
    @ObservedObject var viewModel: TransactionViewModel

    @State private var selectedMonth: String
    @State private var showMonthPickerSheet = false
    @State private var showCustomDateRangeSheet = false
    @State private var showTransactionsSheet = false
    @State private var transactionsToShow: [Transaction] = []
    @State private var transactionsTitle: String = ""
    @State private var monthlyData: [MonthlyData] = []
    @State private var selectedCategory: CategoryData? = nil
    @State private var selectedUsage: CategoryData? = nil
    @State private var customDateRange: (start: Date, end: Date)?
    @State private var tempStartDate: Date
    @State private var tempEndDate: Date
    @State private var startDateString: String
    @State private var endDateString: String
    @State private var pdfURL: URL?

    // DateFormatter für die Textfelder
    private let dateFormatter: DateFormatter = {
        let formatter = DateFormatter()
        formatter.dateFormat = "dd.MM.yyyy"
        formatter.locale = Locale(identifier: "de_DE")
        return formatter
    }()

    init(accounts: [Account], viewModel: TransactionViewModel) {
        self.accounts = accounts
        self.viewModel = viewModel
        let formatter = DateFormatter()
        formatter.locale = Locale(identifier: "de_DE")
        formatter.dateFormat = "MMM yyyy"
        _selectedMonth = State(initialValue: formatter.string(from: Date()))

        // Initialisiere temporäre Datumswerte für den benutzerdefinierten Zeitraum
        let calendar = Calendar.current
        let currentDate = Date()
        let startOfMonth = calendar.date(from: calendar.dateComponents([.year, .month], from: currentDate)) ?? currentDate
        let endOfMonth = calendar.date(byAdding: .month, value: 1, to: startOfMonth) ?? currentDate
        _tempStartDate = State(initialValue: startOfMonth)
        _tempEndDate = State(initialValue: endOfMonth)
        _startDateString = State(initialValue: dateFormatter.string(from: startOfMonth))
        _endDateString = State(initialValue: dateFormatter.string(from: endOfMonth))
    }

    // Erweiterte Farbenliste für mehr Abwechslung im Tortendiagramm
    private let colors: [Color] = [
        .red, .green, .blue, .yellow, .purple, .orange, .pink, .cyan,
        .teal, .indigo, .mint, .brown, .gray, .black,
        .accentColor, .primary, .secondary, .init(red: 0.5, green: 0.8, blue: 0.3),
        .init(red: 0.7, green: 0.2, blue: 0.9), .init(red: 0.3, green: 0.6, blue: 0.8)
    ]

    private var availableMonths: [String] {
        let fmt = DateFormatter()
        fmt.locale = Locale(identifier: "de_DE")
        fmt.dateFormat = "MMM yyyy"
        
        // Alle Transaktionen sammeln
        let allTx = accounts.flatMap { $0.transactions?.allObjects as? [Transaction] ?? [] }
        
        // Debugging: Rohdaten der Transaktionsdaten ausgeben
        let debugFormatter = DateFormatter()
        debugFormatter.dateFormat = "dd.MM.yyyy"
        for tx in allTx {
            let dateString = debugFormatter.string(from: tx.date)
            print("Transaktion Datum: \(dateString)")
        }
        
        // Monate extrahieren
        let months = Set(allTx.map { fmt.string(from: $0.date) })
        
        // Debugging: Formatierten Monat ausgeben
        for month in months {
            print("Formatierter Monat: \(month)")
        }
        
        // Sortierung basierend auf Jahr und Monat
        return ["Alle Monate", "Benutzerdefinierter Zeitraum"] + months.sorted(by: sortMonths)
    }

    private func sortMonths(_ month1: String, _ month2: String) -> Bool {
        let components1 = month1.split(separator: " ")
        let components2 = month2.split(separator: " ")
        guard components1.count == 2, components2.count == 2 else { return false }
        
        let year1 = String(components1[1])
        let year2 = String(components2[1])
        let monthName1 = String(components1[0])
        let monthName2 = String(components2[0])
        
        if year1 != year2 {
            return year1 < year2
        }
        
        let monthOrder = ["Jan.", "Feb.", "März", "Apr.", "Mai", "Juni", "Juli", "Aug.", "Sept.", "Okt.", "Nov.", "Dez."]
        let monthIndex1 = monthOrder.firstIndex(of: monthName1) ?? 0
        let monthIndex2 = monthOrder.firstIndex(of: monthName2) ?? 0
        return monthIndex1 < monthIndex2
    }

    private var categoryData: [CategoryData] {
        let filteredTransactions = filterTransactionsByMonth(monthlyData.flatMap { $0.expenseTransactions })
        let grouped = Dictionary(grouping: filteredTransactions, by: { $0.categoryRelationship?.name ?? "Unbekannt" })
        
        // Erstelle eine Map von Kategorienamen zu festen Farben
        let categoryColors: [String: Color] = [
            "Personal": .blue,
            "Raumkosten": .green,
            "Versicherung": .purple,
            "Steuern": .orange,
            "Büro": .pink,
            "Marketing": .yellow,
            "Sonstiges": .gray
        ]
        
        return grouped.map { (category, transactions) in
            let value = transactions.reduce(0.0) { $0 + $1.amount }
            // Verwende die vordefinierte Farbe oder eine aus dem colors Array
            let color = categoryColors[category] ?? colors[abs(category.hashValue) % colors.count]
            return CategoryData(name: category, value: abs(value), color: color, transactions: transactions)
        }.sorted { abs($0.value) > abs($1.value) } // Sortiere nach absolutem Wert absteigend
    }

    private var totalCategoryExpenses: Double {
        categoryData.reduce(0.0) { $0 + $1.value }
    }

    // Neue Funktion für Einnahmen nach Kategorie
    private var incomeCategoryData: [CategoryData] {
        let filteredTransactions = filterTransactionsByMonth(monthlyData.flatMap { $0.incomeTransactions })
        let grouped = Dictionary(grouping: filteredTransactions, by: { $0.categoryRelationship?.name ?? "Unbekannt" })
        
        // Erstelle eine Map von Kategorienamen zu festen Farben für Einnahmen
        let categoryColors: [String: Color] = [
            "Gehalt": .blue,
            "Honorar": .green,
            "Provision": .purple,
            "Zinsen": .orange,
            "Erstattung": .pink,
            "Sonstiges": .gray
        ]
        
        return grouped.map { (category, transactions) in
            let value = transactions.reduce(0.0) { $0 + $1.amount }
            let color = categoryColors[category] ?? colors[abs(category.hashValue) % colors.count]
            return CategoryData(name: category, value: abs(value), color: color, transactions: transactions)
        }.sorted { abs($0.value) > abs($1.value) }
    }

    private var totalCategoryIncome: Double {
        incomeCategoryData.reduce(0.0) { $0 + $1.value }
    }

    private var usageData: [CategoryData] {
        let filteredTransactions = filterTransactionsByMonth(monthlyData.flatMap { $0.expenseTransactions })
        let grouped = Dictionary(grouping: filteredTransactions, by: { $0.usage ?? "Unbekannt" })
        
        // Erstelle eine Map von Verwendungszwecken zu festen Farben
        let usageColors: [String: Color] = [
            "Miete": .purple,
            "Gehalt": .blue,
            "Versicherung": .orange,
            "Steuer": .yellow,
            "Büromaterial": .pink,
            "Werbung": .mint,
            "Sonstiges": .gray
        ]
        
        return grouped.map { (usage, transactions) in
            let value = transactions.reduce(0.0) { $0 + $1.amount }
            // Verwende die vordefinierte Farbe oder eine aus dem colors Array
            let color = usageColors[usage] ?? colors[abs(usage.hashValue) % colors.count]
            return CategoryData(name: usage, value: abs(value), color: color, transactions: transactions)
        }.sorted { abs($0.value) > abs($1.value) } // Sortiere nach absolutem Wert absteigend
    }

    private var totalUsageExpenses: Double {
        usageData.reduce(0.0) { $0 + $1.value }
    }

    private var forecastData: [ForecastData] {
        let currentBalance = accounts.reduce(0.0) { $0 + viewModel.getBalance(for: $1) }
        let totalEinnahmen = monthlyData.first?.income ?? 0.0
        let totalAusgaben = monthlyData.first?.expenses ?? 0.0
        let totalUeberschuss = totalEinnahmen - totalAusgaben // Korrigierte Berechnung

        let formatter = DateFormatter()
        formatter.locale = Locale(identifier: "de_DE")
        formatter.dateFormat = "MMM yyyy"
        
        let calendar = Calendar.current
        let currentDate = Date()
        
        let selectedDate: Date
        if selectedMonth != "Alle Monate" && selectedMonth != "Benutzerdefinierter Zeitraum", let parsedDate = formatter.date(from: selectedMonth) {
            selectedDate = parsedDate
        } else {
            selectedDate = currentDate
        }

        let components = calendar.dateComponents([.year, .month], from: selectedDate)
        guard let startOfMonth = calendar.date(from: components),
              let range = calendar.range(of: .day, in: .month, for: startOfMonth) else {
            return []
        }
        let daysInMonth = range.count
        let currentDay = calendar.component(.day, from: selectedDate)
        let remainingDays = daysInMonth - currentDay

        let dailyEinnahmen = totalEinnahmen / Double(currentDay)
        let dailyAusgaben = totalAusgaben / Double(currentDay)
        let dailyUeberschuss = totalUeberschuss / Double(currentDay)

        let endOfMonthBalance = currentBalance + (dailyUeberschuss * Double(remainingDays))
        let endOfMonthEinnahmen = totalEinnahmen + (dailyEinnahmen * Double(remainingDays))
        let endOfMonthAusgaben = totalAusgaben + (dailyAusgaben * Double(remainingDays))

        return [ForecastData(
            month: formatter.string(from: selectedDate),
            einnahmen: endOfMonthEinnahmen,
            ausgaben: endOfMonthAusgaben,
            balance: endOfMonthBalance
        )]
    }

    private func filterTransactionsByMonth(_ transactions: [Transaction]) -> [Transaction] {
        if selectedMonth == "Alle Monate" {
            return transactions
        } else if selectedMonth == "Benutzerdefinierter Zeitraum", let range = customDateRange {
            return transactions.filter { transaction in
                let date = transaction.date
                return date >= range.start && date <= range.end
            }
        }
        let formatter = DateFormatter()
        formatter.locale = Locale(identifier: "de_DE")
        formatter.dateFormat = "MMM yyyy"
        return transactions.filter { transaction in
            let date = transaction.date
            return formatter.string(from: date) == selectedMonth
        }
    }

    private func colorForValue(_ value: Double) -> Color {
        value >= 0 ? .green : .red
    }

    private func formatAmount(_ amount: Double) -> String {
        let formatter = NumberFormatter()
        formatter.numberStyle = .decimal
        formatter.locale = Locale(identifier: "de_DE")
        formatter.minimumFractionDigits = 2
        formatter.maximumFractionDigits = 2
        
        let number = NSNumber(value: abs(amount))
        let formattedAmount = formatter.string(from: number) ?? String(format: "%.2f", abs(amount))
        return amount >= 0 ? "+\(formattedAmount) €" : "-\(formattedAmount) €"
    }

    private func formatBalance(_ amount: Double) -> String {
        let formatter = NumberFormatter()
        formatter.numberStyle = .decimal
        formatter.locale = Locale(identifier: "de_DE")
        formatter.minimumFractionDigits = 2
        formatter.maximumFractionDigits = 2
        
        let number = NSNumber(value: abs(amount))
        let formattedAmount = formatter.string(from: number) ?? String(format: "%.2f", abs(amount))
        return "\(formattedAmount) €"
    }

    var body: some View {
        NavigationStack {
            ZStack {
                Color.black.ignoresSafeArea()
                VStack(spacing: 0) {
                    // Date Filter Header
                    DateFilterHeader(
                        selectedMonth: $selectedMonth,
                        showMonthPickerSheet: $showMonthPickerSheet,
                        customDateRange: $customDateRange,
                        monthlyData: monthlyData
                    )
                    .background(Color.black.opacity(0.3))
                    
                    ScrollView {
                        VStack(alignment: .leading, spacing: 40) {
                            // Charts and other content
                            if let data = monthlyData.first {
                                // Einnahmen/Ausgaben/Überschuss Balkendiagramm
                                BarChartView(data: data, showTransactions: { transactions, title in
                                    print("🔍 EvaluationView: showTransactions aufgerufen mit Titel '\(title)' und \(transactions.count) Transaktionen")
                                    transactionsToShow = transactions
                                    transactionsTitle = title
                                    print("🔍 EvaluationView: showTransactionsSheet wird auf true gesetzt")
                                    // Verwende DispatchQueue.main.async für zuverlässigere Zustandsänderungen
                                    DispatchQueue.main.async {
                                        showTransactionsSheet = true
                                    }
                                    print("🔍 EvaluationView: showTransactionsSheet wurde gesetzt")
                                })
                                    .frame(height: 300)
                                    .padding()
                                    .background(Color.black.opacity(0.2))
                                    .cornerRadius(10)
                                
                                // Ausgaben nach Kategorie
                                if !data.expenseTransactions.isEmpty {
                                    CategoryChartView(
                                        categoryData: categoryData,
                                        totalExpenses: totalCategoryExpenses,
                                        showTransactions: { transactions, title in
                                            print("🔍 EvaluationView: showTransactions aufgerufen mit Titel '\(title)' und \(transactions.count) Transaktionen")
                                            transactionsToShow = transactions
                                            transactionsTitle = title
                                            print("🔍 EvaluationView: showTransactionsSheet wird auf true gesetzt")
                                            // Verwende DispatchQueue.main.async für zuverlässigere Zustandsänderungen
                                            DispatchQueue.main.async {
                                                showTransactionsSheet = true
                                            }
                                            print("🔍 EvaluationView: showTransactionsSheet wurde gesetzt")
                                        }
                                    )
                                }
                                
                                // Einnahmen nach Kategorie
                                if !data.incomeTransactions.isEmpty {
                                    IncomeCategoryChartView(
                                        categoryData: incomeCategoryData,
                                        totalIncome: totalCategoryIncome,
                                        showTransactions: { transactions, title in
                                            print("🔍 EvaluationView: showTransactions aufgerufen mit Titel '\(title)' und \(transactions.count) Transaktionen")
                                            transactionsToShow = transactions
                                            transactionsTitle = title
                                            print("🔍 EvaluationView: showTransactionsSheet wird auf true gesetzt")
                                            // Verwende DispatchQueue.main.async für zuverlässigere Zustandsänderungen
                                            DispatchQueue.main.async {
                                                showTransactionsSheet = true
                                            }
                                            print("🔍 EvaluationView: showTransactionsSheet wurde gesetzt")
                                        }
                                    )
                                }
                                
                                // Prognose
                                ForecastView(
                                    transactions: data.incomeTransactions + data.expenseTransactions,
                                    colorForValue: colorForValue
                                )
                            }

                            if let pdfURL = pdfURL {
                                ShareLink(item: pdfURL) {
                                    HStack {
                                        Image(systemName: "square.and.arrow.up")
                                            .font(.title2)
                                        Text("PDF teilen")
                                            .font(.headline)
                                    }
                                    .foregroundColor(.white)
                                    .padding()
                                    .background(Color.blue)
                                    .cornerRadius(10)
                                    .shadow(radius: 3)
                                    .padding(.horizontal)
                                    .padding(.top, 20)
                                }
                                .buttonStyle(PlainButtonStyle())
                            } else {
                                Button(action: {
                                    generatePDF()
                                }) {
                                    HStack {
                                        Image(systemName: "doc.fill")
                                            .font(.title2)
                                        Text("PDF erstellen")
                                            .font(.headline)
                                    }
                                    .foregroundColor(.white)
                                    .padding()
                                    .background(Color.blue)
                                    .cornerRadius(10)
                                    .shadow(radius: 3)
                                    .padding(.horizontal)
                                    .padding(.top, 20)
                                }
                                .buttonStyle(PlainButtonStyle())
                            }
                        }
                        .padding(.bottom)
                    }
                }
            }
            .navigationTitle("Auswertungen")
            .navigationBarTitleDisplayMode(.inline)
            .font(.title2)
            .sheet(isPresented: $showMonthPickerSheet) {
                MonthPickerSheet(
                    selectedMonth: $selectedMonth,
                    showMonthPickerSheet: $showMonthPickerSheet,
                    showCustomDateRangeSheet: $showCustomDateRangeSheet,
                    availableMonths: availableMonths,
                    selectedCategory: $selectedCategory,
                    selectedUsage: $selectedUsage,
                    onFilter: {
                        loadMonthlyData()
                    }
                )
            }
            .sheet(isPresented: $showCustomDateRangeSheet) {
                CustomDateRangeSheetView(
                    tempStartDate: $tempStartDate,
                    tempEndDate: $tempEndDate,
                    customDateRange: $customDateRange,
                    selectedMonth: $selectedMonth,
                    showCustomDateRangeSheet: $showCustomDateRangeSheet,
                    onFilter: {
                        loadMonthlyData()
                    }
                )
            }
            .sheet(isPresented: $showTransactionsSheet) {
                TransactionSheet(
                    transactionsTitle: transactionsTitle,
                    transactions: transactionsToShow,
                    isPresented: $showTransactionsSheet,
                    viewModel: viewModel
                )
                .onDisappear {
                    print("🔍 EvaluationView: Sheet wird geschlossen")
                }
            }
            .onChange(of: showTransactionsSheet) { oldValue, newValue in
                print("🔍 EvaluationView: showTransactionsSheet geändert von \(oldValue) zu \(newValue)")
            }
            .onAppear {
                loadMonthlyData()
            }
        }
    }

    private func loadMonthlyData() {
        let fmt = DateFormatter()
        fmt.locale = Locale(identifier: "de_DE")
        fmt.dateFormat = "MMM yyyy"
        let allTx = accounts.flatMap { $0.transactions?.allObjects as? [Transaction] ?? [] }
        let filtered: [Transaction]
        if selectedMonth == "Benutzerdefinierter Zeitraum", let range = customDateRange {
            filtered = allTx.filter { transaction in
                let date = transaction.date
                return date >= range.start && date <= range.end
            }
        } else {
            filtered = selectedMonth == "Alle Monate" ? allTx : allTx.filter { fmt.string(from: $0.date) == selectedMonth }
        }
        let grouped = Dictionary(grouping: filtered, by: { fmt.string(from: $0.date) })
        monthlyData = grouped.keys.sorted().map { month in
            let txs = grouped[month] ?? []
            let ins = txs.filter { $0.type == "einnahme" }
            let outs = txs.filter { $0.type == "ausgabe" }
            let income = ins.reduce(0) { $0 + $1.amount }
            let expenses = outs.reduce(0) { $0 + abs($1.amount) }
            return MonthlyData(
                month: month,
                income: income,
                expenses: expenses,
                surplus: income - expenses,
                incomeTransactions: ins,
                expenseTransactions: outs
            )
        }
    }

    // Anzeige des benutzerdefinierten Zeitraums
    private var customDateRangeDisplay: String {
        guard let range = customDateRange else { return "" }
        let formatter = DateFormatter()
        formatter.locale = Locale(identifier: "de_DE")
        formatter.dateFormat = "dd.MM.yyyy"
        return "\(formatter.string(from: range.start)) - \(formatter.string(from: range.end))"
    }

    private func updateStartDateFromString() {
        if let newDate = dateFormatter.date(from: startDateString) {
            tempStartDate = newDate
        } else {
            startDateString = dateFormatter.string(from: tempStartDate)
        }
    }

    private func updateEndDateFromString() {
        if let newDate = dateFormatter.date(from: endDateString) {
            tempEndDate = newDate
        } else {
            endDateString = dateFormatter.string(from: tempEndDate)
        }
    }

    // Funktion zum Generieren des PDFs
    private func generatePDF() {
        let generator = ReportPDFGenerator(
            monthlyData: monthlyData,
            categoryData: categoryData,
            usageData: usageData,
            forecastData: forecastData,
            selectedMonth: selectedMonth,
            customDateRange: customDateRange,
            customDateRangeDisplay: customDateRangeDisplay
        )
        self.pdfURL = generator.generatePDF()
    }
}

// New DateFilterHeader View
struct DateFilterHeader: View {
    @Binding var selectedMonth: String
    @Binding var showMonthPickerSheet: Bool
    @Binding var customDateRange: (start: Date, end: Date)?
    let monthlyData: [MonthlyData]
    
    private func formatAmount(_ amount: Double) -> String {
        let formatter = NumberFormatter()
        formatter.numberStyle = .decimal
        formatter.locale = Locale(identifier: "de_DE")
        formatter.minimumFractionDigits = 2
        formatter.maximumFractionDigits = 2
        
        let number = NSNumber(value: abs(amount))
        let formattedAmount = formatter.string(from: number) ?? String(format: "%.2f", abs(amount))
        return amount >= 0 ? "+\(formattedAmount) €" : "-\(formattedAmount) €"
    }

    private func formatBalance(_ amount: Double) -> String {
        let formatter = NumberFormatter()
        formatter.numberStyle = .decimal
        formatter.locale = Locale(identifier: "de_DE")
        formatter.minimumFractionDigits = 2
        formatter.maximumFractionDigits = 2
        
        let number = NSNumber(value: abs(amount))
        let formattedAmount = formatter.string(from: number) ?? String(format: "%.2f", abs(amount))
        return "\(formattedAmount) €"
    }
    
    var body: some View {
        VStack(spacing: 12) {
            Button(action: {
                showMonthPickerSheet = true
            }) {
                HStack {
                    Image(systemName: "calendar")
                        .foregroundColor(.white)
                        .font(.headline)
                    
                    Text(selectedMonth == "Benutzerdefinierter Zeitraum" && customDateRange != nil ? customDateRangeDisplay : selectedMonth)
                        .foregroundColor(.white)
                        .font(.headline)
                    
                    Spacer()
                    
                    Image(systemName: "chevron.down")
                        .foregroundColor(.white)
                        .font(.caption)
                }
                .padding(.horizontal)
                .padding(.vertical, 8)
                .background(Color.blue.opacity(0.3))
                .cornerRadius(10)
            }
            .padding(.horizontal)
            
            if selectedMonth != "Alle Monate", let data = monthlyData.first {
                HStack {
                    VStack(alignment: .leading, spacing: 4) {
                        Text("Einnahmen: \(formatBalance(data.income))")
                            .foregroundColor(.green)
                        Text("Ausgaben: \(formatBalance(abs(data.expenses)))")
                            .foregroundColor(.red)
                    }
                    .font(.caption)
                    
                    Spacer()
                    
                    VStack(alignment: .trailing, spacing: 4) {
                        Text("Überschuss")
                            .font(.caption)
                            .foregroundColor(.gray)
                        Text(formatAmount(data.surplus))
                            .font(.headline)
                            .foregroundColor(data.surplus >= 0 ? .green : .red)
                    }
                }
                .padding(.horizontal)
            }
        }
        .padding(.vertical, 12)
    }
    
    private var customDateRangeDisplay: String {
        guard let range = customDateRange else { return "" }
        let formatter = DateFormatter()
        formatter.dateFormat = "dd.MM.yy"
        return "\(formatter.string(from: range.start)) - \(formatter.string(from: range.end))"
    }
}

// Sub-View für das Monatsauswahl-Sheet
struct MonthPickerSheet: View {
    @Binding var selectedMonth: String
    @Binding var showMonthPickerSheet: Bool
    @Binding var showCustomDateRangeSheet: Bool
    let availableMonths: [String]
    @Binding var selectedCategory: CategoryData?
    @Binding var selectedUsage: CategoryData?
    let onFilter: () -> Void
    
    @Environment(\.dismiss) private var dismiss
    @State private var searchText = ""

    var filteredMonths: [String] {
        if searchText.isEmpty {
            return availableMonths
        }
        return availableMonths.filter { $0.lowercased().contains(searchText.lowercased()) }
    }

    var body: some View {
        NavigationView {
            ZStack {
                Color.black.edgesIgnoringSafeArea(.all)
                
                VStack(spacing: 0) {
                    // Suchleiste
                    HStack {
                        Image(systemName: "magnifyingglass")
                            .foregroundColor(.gray)
                        TextField("Suchen...", text: $searchText)
                            .textFieldStyle(PlainTextFieldStyle())
                            .foregroundColor(.white)
                    }
                    .padding(10)
                    .background(Color.gray.opacity(0.2))
                    .cornerRadius(10)
                    .padding(.horizontal)
                    .padding(.top)
                    
                    ScrollView {
                        VStack(spacing: 8) {
                            // Schnellauswahl-Optionen
                            Group {
                                Button(action: {
                                    selectedMonth = "Alle Monate"
                                    dismiss()
                                    onFilter()
                                }) {
                                    HStack {
                                        Image(systemName: "calendar")
                                        Text("Alle Monate")
                                        Spacer()
                                        if selectedMonth == "Alle Monate" {
                                            Image(systemName: "checkmark")
                                        }
                                    }
                                    .contentShape(Rectangle())
                                }
                                
                                Button(action: {
                                    selectedMonth = "Benutzerdefinierter Zeitraum"
                                    showMonthPickerSheet = false
                                    showCustomDateRangeSheet = true
                                }) {
                                    HStack {
                                        Image(systemName: "calendar.badge.clock")
                                        Text("Benutzerdefinierter Zeitraum")
                                        Spacer()
                                        if selectedMonth == "Benutzerdefinierter Zeitraum" {
                                            Image(systemName: "checkmark")
                                        }
                                    }
                                    .contentShape(Rectangle())
                                }
                            }
                            .foregroundColor(.white)
                            .padding()
                            .background(Color.blue.opacity(0.3))
                            .cornerRadius(12)
                            
                            // Trennlinie
                            Text("Verfügbare Monate")
                                .foregroundColor(.gray)
                                .font(.caption)
                                .frame(maxWidth: .infinity, alignment: .leading)
                                .padding(.vertical, 8)
                            
                            // Monatsliste
                            LazyVGrid(columns: [
                                GridItem(.flexible()),
                                GridItem(.flexible())
                            ], spacing: 8) {
                                ForEach(filteredMonths.filter { $0 != "Alle Monate" && $0 != "Benutzerdefinierter Zeitraum" }, id: \.self) { month in
                                    Button(action: {
                                        selectedMonth = month
                                        dismiss()
                                        onFilter()
                                    }) {
                                        HStack {
                                            Text(month)
                                            Spacer()
                                            if selectedMonth == month {
                                                Image(systemName: "checkmark")
                                            }
                                        }
                                        .padding()
                                        .background(selectedMonth == month ? Color.blue.opacity(0.5) : Color.gray.opacity(0.2))
                                        .cornerRadius(12)
                                        .contentShape(Rectangle())
                                    }
                                    .foregroundColor(.white)
                                }
                            }
                        }
                        .padding()
                    }
                }
            }
            .navigationTitle("Zeitraum wählen")
            .navigationBarTitleDisplayMode(.inline)
            .toolbar {
                ToolbarItem(placement: .navigationBarTrailing) {
                    Button("Fertig") {
                        dismiss()
                    }
                    .foregroundColor(.blue)
                }
            }
        }
    }
}

// Zurück zur ursprünglichen TransactionSheet
struct TransactionSheet: View {
    let transactionsTitle: String
    let transactions: [Transaction]
    @Binding var isPresented: Bool
    @ObservedObject var viewModel: TransactionViewModel
    
    @State private var editingTransaction: Transaction?
    
    private func formatAmount(_ amount: Double) -> String {
        let formatter = NumberFormatter()
        formatter.numberStyle = .decimal
        formatter.locale = Locale(identifier: "de_DE")
        formatter.minimumFractionDigits = 2
        formatter.maximumFractionDigits = 2
        
        let number = NSNumber(value: abs(amount))
        let formattedAmount = formatter.string(from: number) ?? String(format: "%.2f", abs(amount))
        return "\(formattedAmount) €"
    }

    var body: some View {
        VStack {
            // Header
            HStack {
                Text(transactionsTitle)
                    .font(.headline)
                    .foregroundColor(.white)
                Spacer()
                Button("Schließen") {
                    print("🔍 TransactionSheet: Schließen-Button getippt")
                    isPresented = false
                    print("🔍 TransactionSheet: isPresented auf false gesetzt")
                }
                .foregroundColor(.blue)
            }
            .padding()
            
            // Transactions List
            List {
                ForEach(transactions, id: \.self) { transaction in
                    VStack(alignment: .leading) {
                        Text(transaction.date, style: .date)
                            .foregroundColor(.white)
                        Text("Betrag: \(formatAmount(transaction.amount))")
                            .foregroundColor(transaction.amount >= 0 ? .green : .red)
                        Text("Kategorie: \(transaction.categoryRelationship?.name ?? "Unbekannt")")
                            .foregroundColor(.white)
                        if let usage = transaction.usage {
                            Text("Verwendungszweck: \(usage)")
                                .foregroundColor(.white)
                        }
                    }
                    .padding(.vertical, 8)
                    .contentShape(Rectangle())
                    .onTapGesture {
                        editingTransaction = transaction
                    }
                }
                .listRowBackground(Color.black)
            }
            .listStyle(PlainListStyle())
        }
        .background(Color.black.edgesIgnoringSafeArea(.all))
        .sheet(item: $editingTransaction) { transaction in
            EditView(
                transaction: transaction,
                isPresented: Binding(
                    get: { editingTransaction != nil },
                    set: { if !$0 { editingTransaction = nil } }
                ),
                viewModel: viewModel
            )
        }
        .onAppear {
            print("🔍 TransactionSheet: erscheint mit Titel '\(transactionsTitle)' und \(transactions.count) Transaktionen")
        }
    }
}

struct EditView: View {
    let transaction: Transaction
    @Binding var isPresented: Bool
    let viewModel: TransactionViewModel
    
    @State private var editedAmount: String
    @State private var editedUsage: String
    @State private var editedCategory: String
    @State private var showAlert = false
    @State private var alertMessage = ""
    
    init(transaction: Transaction, isPresented: Binding<Bool>, viewModel: TransactionViewModel) {
        self.transaction = transaction
        self._isPresented = isPresented
        self.viewModel = viewModel
        
        // Initialize state variables with the transaction values
        let amount = abs(transaction.amount)
        _editedAmount = State(initialValue: String(format: "%.2f", amount))
        _editedUsage = State(initialValue: transaction.usage ?? "")
        _editedCategory = State(initialValue: transaction.categoryRelationship?.name ?? "")
        
        print("Initializing EditView with values:")
        print("Amount: \(amount)")
        print("Usage: \(transaction.usage ?? "")")
        print("Category: \(transaction.categoryRelationship?.name ?? "")")
    }
    
    var body: some View {
        NavigationView {
            ZStack {
                Color.black.edgesIgnoringSafeArea(.all)
                
                VStack(spacing: 20) {
                    Group {
                        VStack(alignment: .leading) {
                            Text("Betrag:")
                                .foregroundColor(.gray)
                            TextField("Betrag", text: $editedAmount)
                                .keyboardType(.decimalPad)
                                .textFieldStyle(RoundedBorderTextFieldStyle())
                                .foregroundColor(.white)
                                .background(Color.black.opacity(0.3))
                                .cornerRadius(8)
                        }
                        
                        VStack(alignment: .leading) {
                            Text("Kategorie:")
                                .foregroundColor(.gray)
                            TextField("Kategorie", text: $editedCategory)
                                .textFieldStyle(RoundedBorderTextFieldStyle())
                                .foregroundColor(.white)
                                .background(Color.black.opacity(0.3))
                                .cornerRadius(8)
                        }
                        
                        VStack(alignment: .leading) {
                            Text("Verwendungszweck:")
                                .foregroundColor(.gray)
                            TextField("Verwendungszweck", text: $editedUsage)
                                .textFieldStyle(RoundedBorderTextFieldStyle())
                                .foregroundColor(.white)
                                .background(Color.black.opacity(0.3))
                                .cornerRadius(8)
                        }
                    }
                    .padding(.horizontal)
                    
                    Spacer()
                }
                .padding(.top, 20)
            }
            .navigationTitle("Transaktion bearbeiten")
            .navigationBarTitleDisplayMode(.inline)
            .navigationBarItems(
                leading: Button("Abbrechen") {
                    isPresented = false
                },
                trailing: Button("Speichern") {
                    saveChanges()
                }
            )
            .alert("Hinweis", isPresented: $showAlert) {
                Button("OK") {
                    if alertMessage == "Änderungen gespeichert" {
                        isPresented = false
                    }
                }
            } message: {
                Text(alertMessage)
            }
        }
    }
    
    private func saveChanges() {
        guard let amountValue = Double(editedAmount.replacingOccurrences(of: ",", with: ".")) else {
            alertMessage = "Ungültiger Betrag"
            showAlert = true
            return
        }
        
        let finalAmount = transaction.amount >= 0 ? abs(amountValue) : -abs(amountValue)
        
        guard let account = transaction.account else {
            alertMessage = "Konto nicht gefunden"
            showAlert = true
            return
        }
        
        viewModel.updateTransaction(
            transaction,
            type: transaction.type ?? (finalAmount >= 0 ? "einnahme" : "ausgabe"),
            amount: finalAmount,
            category: editedCategory,
            account: account,
            targetAccount: transaction.targetAccount,
            usage: editedUsage,
            date: transaction.date
        )
        
        alertMessage = "Änderungen gespeichert"
        showAlert = true
    }
}

// Unterkomponente für das Kategorien-Diagramm
struct CategoryChartView: View {
    let categoryData: [CategoryData]
    let totalExpenses: Double
    let showTransactions: ([Transaction], String) -> Void

    var body: some View {
        VStack(spacing: 20) {
            Text("Ausgaben nach Kategorie")
                .font(.headline)
                .foregroundColor(.white)
                .padding(.bottom, 5)
            
            GeometryReader { geometry in
                ZStack {
                    // Tortendiagramm
                    ForEach(computeSegments()) { segment in
                        Path { path in
                            let center = CGPoint(x: geometry.size.width / 2, y: geometry.size.height / 2)
                            let radius = min(geometry.size.width, geometry.size.height) / 3.2
                            path.move(to: center)
                            path.addArc(center: center,
                                      radius: radius,
                                      startAngle: .radians(segment.startAngle),
                                      endAngle: .radians(segment.endAngle),
                                      clockwise: false)
                            path.closeSubpath()
                        }
                        .fill(categoryColor(for: segment.name))
                        .onTapGesture {
                            print("🔍 CategoryChart: Segment '\(segment.name)' wurde angetippt")
                            if let categoryData = categoryData.first(where: { $0.name == segment.name }) {
                                print("🔍 CategoryChart: \(categoryData.transactions.count) Transaktionen gefunden für '\(segment.name)'")
                                showTransactions(categoryData.transactions, "Ausgaben: \(segment.name)")
                                print("🔍 CategoryChart: showTransactions aufgerufen")
                            }
                        }
                    }
                    
                    // Beschriftungen
                    OverlayAnnotationsView(
                        segments: computeSegments(),
                        geometry: geometry,
                        style: .angled
                    )
                }
            }
            .frame(height: 250)
            
            ExpenseCategoryTableView(
                categoryData: categoryData,
                totalExpenses: totalExpenses,
                showTransactions: showTransactions
            )
        }
        .padding()
        .background(Color.black.opacity(0.2))
        .cornerRadius(10)
    }
    
    private func computeSegments() -> [SegmentData] {
        var startAngle: Double = 0
        return categoryData.map { category in
            let percentage = abs(category.value) / totalExpenses
            let angle = 2 * .pi * percentage
            let segment = SegmentData(
                id: UUID(),
                name: category.name,
                value: abs(category.value),
                startAngle: startAngle,
                endAngle: startAngle + angle
            )
            startAngle += angle
            return segment
        }.sorted { $0.percentage > $1.percentage }
    }

    private func categoryColor(for name: String) -> Color {
        // Vordefinierte Farben für häufige Kategorien
        let categoryColors: [(pattern: String, color: Color)] = [
            ("personal", .blue),
            ("raumkosten", .green),
            ("priv. kv", .purple),
            ("kv-beiträge", .mint),
            ("steuern", .orange),
            ("büro", .pink),
            ("marketing", .yellow),
            ("versicherung", .cyan),
            ("wareneinkauf", .red),
            ("instandhaltung", .indigo),
            ("reparatur", .brown),
            ("sonstiges", .gray)
        ]
        
        // Suche nach einem passenden Muster
        let lowercaseName = name.lowercased()
        if let match = categoryColors.first(where: { lowercaseName.contains($0.pattern) }) {
            return match.color
        }
        
        // Wenn kein Muster passt, verwende eine Farbe aus der Ersatzpalette
        let fallbackColors: [Color] = [
            .blue, .green, .purple, .orange, .pink, .yellow,
            .mint, .cyan, .indigo, .red, .brown
        ]
        
        let index = abs(name.hashValue) % fallbackColors.count
        return fallbackColors[index]
    }
}

// Neue View für die Ausgaben-Kategorie-Tabelle
struct ExpenseCategoryTableView: View {
    let categoryData: [CategoryData]
    let totalExpenses: Double
    let showTransactions: ([Transaction], String) -> Void

    private func formatAmount(_ amount: Double) -> String {
        let formatter = NumberFormatter()
        formatter.numberStyle = .decimal
        formatter.locale = Locale(identifier: "de_DE")
        formatter.minimumFractionDigits = 2
        formatter.maximumFractionDigits = 2
        
        let number = NSNumber(value: abs(amount))
        let formattedAmount = formatter.string(from: number) ?? String(format: "%.2f", abs(amount))
        return "\(formattedAmount) €"
    }

    var body: some View {
        VStack(spacing: 0) {
            // Tabellenkopf
            HStack(spacing: 0) {
                Text("Kategorie")
                    .frame(maxWidth: .infinity, alignment: .leading)
                Text("Anteil")
                    .frame(maxWidth: .infinity, alignment: .trailing)
                Text("Betrag")
                    .frame(maxWidth: .infinity, alignment: .trailing)
            }
            .padding(.horizontal)
            .padding(.vertical, 8)
            .background(Color.gray.opacity(0.3))
            .foregroundColor(.white)
            .font(.subheadline)
            
            // Tabellenzeilen
            ForEach(categoryData) { category in
                HStack(spacing: 0) {
                    // Kategorie mit Farbindikator
                    HStack(spacing: 8) {
                        Circle()
                            .fill(categoryColor(for: category.name))
                            .frame(width: 12, height: 12)
                        Text(category.name)
                    }
                    .frame(maxWidth: .infinity, alignment: .leading)
                    
                    // Prozentanteil
                    Text(String(format: "%.1f%%", (category.value / totalExpenses) * 100))
                        .frame(maxWidth: .infinity, alignment: .trailing)
                    
                    // Betrag
                    Text(formatAmount(category.value))
                        .frame(maxWidth: .infinity, alignment: .trailing)
                }
                .padding(.horizontal)
                .padding(.vertical, 8)
                .background(Color.clear)
                .foregroundColor(.white)
                .font(.callout)
                .onTapGesture {
                    print("🔍 ExpenseCategoryTableView: Zeile für '\(category.name)' angetippt")
                    showTransactions(category.transactions, "Ausgaben: \(category.name)")
                    print("🔍 ExpenseCategoryTableView: showTransactions aufgerufen")
                }
                
                Divider()
                    .background(Color.gray.opacity(0.3))
            }
        }
        .background(Color.black.opacity(0.2))
        .cornerRadius(10)
    }
    
    private func categoryColor(for name: String) -> Color {
        // Vordefinierte Farben für häufige Kategorien
        let categoryColors: [(pattern: String, color: Color)] = [
            ("personal", .blue),
            ("raumkosten", .green),
            ("priv. kv", .purple),
            ("kv-beiträge", .mint),
            ("steuern", .orange),
            ("büro", .pink),
            ("marketing", .yellow),
            ("versicherung", .cyan),
            ("wareneinkauf", .red),
            ("instandhaltung", .indigo),
            ("reparatur", .brown),
            ("sonstiges", .gray)
        ]
        
        // Suche nach einem passenden Muster
        let lowercaseName = name.lowercased()
        if let match = categoryColors.first(where: { lowercaseName.contains($0.pattern) }) {
            return match.color
        }
        
        // Wenn kein Muster passt, verwende eine Farbe aus der Ersatzpalette
        let fallbackColors: [Color] = [
            .blue, .green, .purple, .orange, .pink, .yellow,
            .mint, .cyan, .indigo, .red, .brown
        ]
        
        let index = abs(name.hashValue) % fallbackColors.count
        return fallbackColors[index]
    }
}

// Aktualisiere die IncomeCategoryChartView um die Tabelle einzubinden
struct IncomeCategoryChartView: View {
    let categoryData: [CategoryData]
    let totalIncome: Double
    let showTransactions: ([Transaction], String) -> Void

    var body: some View {
        VStack(spacing: 20) {
            Text("Einnahmen nach Kategorie")
                .font(.headline)
                .foregroundColor(.white)
                .padding(.bottom, 5)
            
            GeometryReader { geometry in
                ZStack {
                    ForEach(computeSegments()) { segment in
                        let center = CGPoint(x: geometry.size.width / 2, y: geometry.size.height / 2)
                        let radius = min(geometry.size.width, geometry.size.height) / 3.2
                        
                        Path { path in
                            path.move(to: center)
                            path.addArc(
                                center: center,
                                radius: radius,
                                startAngle: .radians(segment.startAngle),
                                endAngle: .radians(segment.endAngle),
                                clockwise: false
                            )
                            path.closeSubpath()
                        }
                        .fill(categoryColor(for: segment.name))
                        .onTapGesture {
                            print("🔍 IncomeChart: Segment '\(segment.name)' wurde angetippt")
                            if let categoryData = categoryData.first(where: { $0.name == segment.name }) {
                                print("🔍 IncomeChart: \(categoryData.transactions.count) Transaktionen gefunden für '\(segment.name)'")
                                showTransactions(categoryData.transactions, "Einnahmen: \(segment.name)")
                                print("🔍 IncomeChart: showTransactions aufgerufen")
                            }
                        }
                    }
                    
                    OverlayAnnotationsView(
                        segments: computeSegments(),
                        geometry: geometry,
                        style: .angled
                    )
                }
            }
            .frame(height: 250)
            
            IncomeCategoryTableView(
                categoryData: categoryData,
                totalIncome: totalIncome,
                showTransactions: showTransactions
            )
        }
        .padding()
        .background(Color.black.opacity(0.2))
        .cornerRadius(10)
    }
    
    private func computeSegments() -> [SegmentData] {
        var startAngle: Double = 0
        return categoryData.map { category in
            let percentage = abs(category.value) / totalIncome
            let angle = 2 * .pi * percentage
            let segment = SegmentData(
                id: UUID(),
                name: category.name,
                value: abs(category.value),
                startAngle: startAngle,
                endAngle: startAngle + angle
            )
            startAngle += angle
            return segment
        }.sorted { $0.percentage > $1.percentage }
    }

    private func categoryColor(for name: String) -> Color {
        // Vordefinierte Farben für häufige Einnahme-Kategorien
        let categoryColors: [(pattern: String, color: Color)] = [
            ("gehalt", .blue),
            ("honorar", .green),
            ("provision", .purple),
            ("zinsen", .orange),
            ("erstattung", .pink),
            ("sonstiges", .gray)
        ]
        
        // Suche nach einem passenden Muster
        let lowercaseName = name.lowercased()
        if let match = categoryColors.first(where: { lowercaseName.contains($0.pattern) }) {
            return match.color
        }
        
        // Wenn kein Muster passt, verwende eine Farbe aus der Ersatzpalette
        let fallbackColors: [Color] = [
            .blue, .green, .purple, .orange, .pink, .yellow,
            .mint, .cyan, .indigo, .red, .brown
        ]
        
        let index = abs(name.hashValue) % fallbackColors.count
        return fallbackColors[index]
    }
}

// Neue View für die Einnahmen-Kategorie-Tabelle
struct IncomeCategoryTableView: View {
    let categoryData: [CategoryData]
    let totalIncome: Double
    let showTransactions: ([Transaction], String) -> Void

    private func formatAmount(_ amount: Double) -> String {
        let formatter = NumberFormatter()
        formatter.numberStyle = .decimal
        formatter.locale = Locale(identifier: "de_DE")
        formatter.minimumFractionDigits = 2
        formatter.maximumFractionDigits = 2
        
        let number = NSNumber(value: abs(amount))
        let formattedAmount = formatter.string(from: number) ?? String(format: "%.2f", abs(amount))
        return "\(formattedAmount) €"
    }

    var body: some View {
        VStack(spacing: 0) {
            // Tabellenkopf
            HStack(spacing: 0) {
                Text("Kategorie")
                    .frame(maxWidth: .infinity, alignment: .leading)
                Text("Anteil")
                    .frame(maxWidth: .infinity, alignment: .trailing)
                Text("Betrag")
                    .frame(maxWidth: .infinity, alignment: .trailing)
            }
            .padding(.horizontal)
            .padding(.vertical, 8)
            .background(Color.gray.opacity(0.3))
            .foregroundColor(.white)
            .font(.subheadline)
            
            // Tabellenzeilen
            ForEach(categoryData) { category in
                HStack(spacing: 0) {
                    // Kategorie mit Farbindikator
                    HStack(spacing: 8) {
                        Circle()
                            .fill(categoryColor(for: category.name))
                            .frame(width: 12, height: 12)
                        Text(category.name)
                    }
                    .frame(maxWidth: .infinity, alignment: .leading)
                    
                    // Prozentanteil
                    Text(String(format: "%.1f%%", (category.value / totalIncome) * 100))
                        .frame(maxWidth: .infinity, alignment: .trailing)
                    
                    // Betrag
                    Text(formatAmount(category.value))
                        .frame(maxWidth: .infinity, alignment: .trailing)
                }
                .padding(.horizontal)
                .padding(.vertical, 8)
                .background(Color.clear)
                .foregroundColor(.white)
                .font(.callout)
                .onTapGesture {
                    print("🔍 IncomeCategoryTableView: Zeile für '\(category.name)' angetippt")
                    showTransactions(category.transactions, "Einnahmen: \(category.name)")
                    print("🔍 IncomeCategoryTableView: showTransactions aufgerufen")
                }
                
                Divider()
                    .background(Color.gray.opacity(0.3))
            }
        }
        .background(Color.black.opacity(0.2))
        .cornerRadius(10)
    }
    
    private func categoryColor(for name: String) -> Color {
        // Vordefinierte Farben für häufige Einnahme-Kategorien
        let categoryColors: [(pattern: String, color: Color)] = [
            ("gehalt", .blue),
            ("honorar", .green),
            ("provision", .purple),
            ("zinsen", .orange),
            ("erstattung", .pink),
            ("sonstiges", .gray)
        ]
        
        // Suche nach einem passenden Muster
        let lowercaseName = name.lowercased()
        if let match = categoryColors.first(where: { lowercaseName.contains($0.pattern) }) {
            return match.color
        }
        
        // Wenn kein Muster passt, verwende eine Farbe aus der Ersatzpalette
        let fallbackColors: [Color] = [
            .blue, .green, .purple, .orange, .pink, .yellow,
            .mint, .cyan, .indigo, .red, .brown
        ]
        
        let index = abs(name.hashValue) % fallbackColors.count
        return fallbackColors[index]
    }
}

// Unterkomponente für das Verwendungszweck-Diagramm
struct UsageChartView: View {
    let usageData: [CategoryData]
    let totalExpenses: Double
    let showTransactions: ([Transaction], String) -> Void

    var body: some View {
        VStack {
            Text("Ausgaben nach Verwendungszweck")
                .font(.headline)
                .foregroundColor(.white)
                .padding(.bottom, 5)
            
            GeometryReader { geometry in
                ZStack {
                    // Tortendiagramm
                    ForEach(computeSegments()) { segment in
                        Path { path in
                            let center = CGPoint(x: geometry.size.width / 2, y: geometry.size.height / 2)
                            let radius = min(geometry.size.width, geometry.size.height) / 3.2
                            path.move(to: center)
                            path.addArc(center: center,
                                      radius: radius,
                                      startAngle: .radians(segment.startAngle),
                                      endAngle: .radians(segment.endAngle),
                                      clockwise: false)
                            path.closeSubpath()
                        }
                        .fill(usageColor(for: segment.name))
                        .onTapGesture {
                            print("🔍 UsageChartView: Segment '\(segment.name)' wurde angetippt")
                            if let usageData = usageData.first(where: { $0.name == segment.name }) {
                                print("🔍 UsageChartView: \(usageData.transactions.count) Transaktionen gefunden für '\(segment.name)'")
                                showTransactions(usageData.transactions, "Verwendungszweck: \(segment.name)")
                                print("🔍 UsageChartView: showTransactions aufgerufen")
                            }
                        }
                    }
                    
                    // Beschriftungen mit verbesserter Verteilung
                    let segments = computeSegments()
                    OverlayAnnotationsView(
                        segments: segments,
                        geometry: geometry,
                        style: .distributed
                    )
                }
            }
            .frame(height: 250)
        }
        .padding()
        .background(Color.black.opacity(0.2))
        .cornerRadius(10)
    }
    
    private func computeSegments() -> [SegmentData] {
        var startAngle: Double = 0
        return usageData.map { usage in
            let percentage = abs(usage.value) / totalExpenses
            let angle = 2 * .pi * percentage
            let segment = SegmentData(
                id: UUID(),
                name: usage.name,
                value: abs(usage.value),
                startAngle: startAngle,
                endAngle: startAngle + angle
            )
            startAngle += angle
            return segment
        }.sorted { $0.percentage > $1.percentage } // Sortiere nach Größe
    }

    private func usageColor(for name: String) -> Color {
        // Vordefinierte Farben für häufige Verwendungszwecke
        let usageColors: [(pattern: String, color: Color)] = [
            ("miete", .purple),
            ("gehalt", .blue),
            ("versicherung", .orange),
            ("steuer", .yellow),
            ("finanzamt", .red),
            ("krankenkasse", .mint),
            ("vodafone", .cyan),
            ("strom", .green),
            ("gas", .indigo),
            ("alba", .brown),
            ("signal iduna", .pink),
            ("raimund", .blue),
            ("ferhat", .orange),
            ("sevim", .green),
            ("helen", .purple),
            ("soner", .mint),
            ("birgi", .yellow)
        ]
        
        // Suche nach einem passenden Muster
        let lowercaseName = name.lowercased()
        if let match = usageColors.first(where: { lowercaseName.contains($0.pattern) }) {
            return match.color
        }
        
        // Wenn kein Muster passt, verwende eine Farbe aus der Ersatzpalette
        let fallbackColors: [Color] = [
            .purple, .blue, .orange, .yellow, .red, .mint,
            .cyan, .green, .indigo, .brown, .pink
        ]
        
        // Berechne einen Hash-Wert für den Namen für konsistente Farbzuweisung
        var hash = 0
        for char in name {
            hash = ((hash << 5) &+ hash) &+ Int(char.asciiValue ?? 0)
        }
        return fallbackColors[abs(hash) % fallbackColors.count]
    }
}

// Sub-View für das Prognose-Diagramm
struct ForecastView: View {
    let transactions: [Transaction]
    let colorForValue: (Double) -> Color

    private func formatAmount(_ amount: Double) -> String {
        let formatter = NumberFormatter()
        formatter.numberStyle = .decimal
        formatter.locale = Locale(identifier: "de_DE")
        formatter.minimumFractionDigits = 2
        formatter.maximumFractionDigits = 2
        
        let number = NSNumber(value: abs(amount))
        let formattedAmount = formatter.string(from: number) ?? String(format: "%.2f", abs(amount))
        return amount >= 0 ? "+\(formattedAmount) €" : "-\(formattedAmount) €"
    }

    var body: some View {
        VStack(alignment: .leading, spacing: 20) {
            Text("Prognostizierter Kontostand am Monatsende")
                .foregroundColor(.white)
                .font(.headline)
                .padding(.horizontal)
            
            // Tägliche Durchschnittswerte
            if let averages = calculateDailyAverages() {
                VStack(alignment: .leading, spacing: 8) {
                    Text("Tägliche Durchschnittswerte:")
                        .foregroundColor(.white)
                        .font(.subheadline)
                    
                    HStack {
                        VStack(alignment: .leading) {
                            Text("Einnahmen: \(formatAmount(averages.income))")
                                .foregroundColor(.green)
                            Text("Ausgaben: \(formatAmount(averages.expenses))")
                                .foregroundColor(.red)
                            Text("Überschuss: \(formatAmount(averages.surplus))")
                                .foregroundColor(colorForValue(averages.surplus))
                        }
                        .font(.caption)
                    }
                    .padding(.horizontal)
                }
                .padding(.vertical, 10)
                .background(Color.black.opacity(0.3))
                .cornerRadius(10)
                .padding(.horizontal)
            }

            if let forecast = transactions.first {
                let maxValue = max(abs(forecast.amount), abs(forecast.amount))
                let maxHeight: CGFloat = 150
                let scaleFactor = maxValue > 0 ? maxHeight / maxValue : 1.0

                HStack {
                    // Prognostizierte Einnahmen
                    VStack {
                        Spacer()
                        Rectangle()
                            .fill(Color.green)
                            .frame(width: 80, height: barHeight(for: forecast.amount, scaleFactor: scaleFactor))
                            .onTapGesture {
                                // Handle tap for income transactions
                            }
                        Text("Einnahmen")
                            .foregroundColor(.white)
                            .font(.caption)
                            .padding(.top, 8)
                        Text(formatAmount(forecast.amount))
                            .foregroundColor(.green)
                            .font(.caption)
                            .padding(.top, 4)
                    }
                    Spacer()
                    // Prognostizierte Ausgaben
                    VStack {
                        Spacer()
                        Rectangle()
                            .fill(Color.red)
                            .frame(width: 80, height: barHeight(for: forecast.amount, scaleFactor: scaleFactor))
                            .onTapGesture {
                                // Handle tap for expense transactions
                            }
                        Text("Ausgaben")
                            .foregroundColor(.white)
                            .font(.caption)
                            .padding(.top, 8)
                        Text(formatAmount(forecast.amount))
                            .foregroundColor(.red)
                            .font(.caption)
                            .padding(.top, 4)
                    }
                    Spacer()
                    // Prognostizierter Kontostand
                    VStack {
                        Spacer()
                        Rectangle()
                            .fill(colorForValue(forecast.amount))
                            .frame(width: 80, height: barHeight(for: forecast.amount, scaleFactor: scaleFactor))
                        Text("Kontostand")
                            .foregroundColor(.white)
                            .font(.caption)
                            .padding(.top, 8)
                        Text(formatAmount(forecast.amount))
                            .foregroundColor(colorForValue(forecast.amount))
                            .font(.caption)
                            .padding(.top, 4)
                    }
                }
                .padding(.horizontal)
            }
        }
        .padding(.vertical)
        .background(Color.black.opacity(0.2))
        .cornerRadius(10)
    }

    private func calculateDailyAverages() -> (income: Double, expenses: Double, surplus: Double)? {
        guard let data = transactions.first else { return nil }
        
        let calendar = Calendar.current
        let today = Date()
        let currentDay = Double(calendar.component(.day, from: today))
        
        let dailyIncome = data.amount / currentDay
        let dailyExpenses = data.amount / currentDay
        let dailySurplus = dailyIncome - dailyExpenses
        
        return (dailyIncome, dailyExpenses, dailySurplus)
    }

    private func barHeight(for value: Double, scaleFactor: CGFloat) -> CGFloat {
        CGFloat(abs(value)) * scaleFactor
    }
}

// OverlayAnnotationsView wiederherstellen
struct OverlayAnnotationsView: View {
    let segments: [SegmentData]
    let geometry: GeometryProxy
    let style: LabelStyle
    
    enum LabelStyle {
        case straight
        case angled
        case distributed
    }

    var body: some View {
        // Filtere Segmente, die größer als 7% sind
        let significantSegments = segments.filter { segment in
            let percentage = (segment.endAngle - segment.startAngle) / (2 * .pi) * 100
            return percentage >= 7
        }
        
        ForEach(significantSegments) { segment in
            let (startPoint, endPoint, labelPosition) = computeLinePositions(segment: segment, geometry: geometry)
            
            ZStack {
                // Bezugslinie
                Path { path in
                    path.move(to: startPoint)
                    if style == .angled {
                        let midPoint = CGPoint(
                            x: endPoint.x,
                            y: startPoint.y
                        )
                        path.addLine(to: midPoint)
                        path.addLine(to: endPoint)
                    } else {
                        path.addLine(to: endPoint)
                    }
                }
                .stroke(Color.white, lineWidth: 1)
                
                // Beschriftung mit Hintergrund und Prozentangabe
                let percentage = Int((segment.endAngle - segment.startAngle) / (2 * .pi) * 100)
                Text("\(segment.name) (\(percentage)%)")
                    .foregroundColor(.white)
                    .font(.caption)
                    .padding(.horizontal, 4)
                    .background(Color.black.opacity(0.5))
                    .cornerRadius(4)
                    .offset(x: labelPosition.x - geometry.size.width/2,
                           y: labelPosition.y - geometry.size.height/2)
            }
        }
    }
    
    private func computeLinePositions(segment: SegmentData, geometry: GeometryProxy) -> (start: CGPoint, end: CGPoint, label: CGPoint) {
        let center = CGPoint(x: geometry.size.width / 2, y: geometry.size.height / 2)
        let radius = min(geometry.size.width, geometry.size.height) / 3.2
        let labelPadding: CGFloat = 30
        
        let midAngle = segment.startAngle + (segment.endAngle - segment.startAngle) / 2
        
        switch style {
        case .distributed:
            // Startpunkt am Rand des Segments
            let startPoint = CGPoint(
                x: center.x + CGFloat(cos(midAngle)) * (radius * 0.8),
                y: center.y + CGFloat(sin(midAngle)) * (radius * 0.8)
            )
            
            let isRightSide = cos(midAngle) > 0
            let lineLength = radius * 0.8
            
            // Berechne die Endposition basierend auf dem Winkel
            let endPoint = CGPoint(
                x: center.x + CGFloat(cos(midAngle)) * (radius * 1.4) + (isRightSide ? lineLength : -lineLength),
                y: center.y + CGFloat(sin(midAngle)) * (radius * 1.4)
            )
            
            // Label-Position
            let labelPosition = CGPoint(
                x: endPoint.x + (isRightSide ? labelPadding : -labelPadding),
                y: endPoint.y
            )
            
            return (startPoint, endPoint, labelPosition)
            
        case .angled, .straight:
            // Startpunkt am Rand des Segments
            let startPoint = CGPoint(
                x: center.x + CGFloat(cos(midAngle)) * (radius * 0.8),
                y: center.y + CGFloat(sin(midAngle)) * (radius * 0.8)
            )
            
            let isRightSide = cos(midAngle) > 0
            let lineLength = radius * 0.6
            
            // Berechne vertikale Verschiebung basierend auf dem Winkel
            let verticalOffset = radius * 0.8 * sin(midAngle)
            
            // Endpunkt mit vertikaler Verschiebung
            let endPoint = CGPoint(
                x: center.x + CGFloat(cos(midAngle)) * radius + (isRightSide ? lineLength : -lineLength),
                y: center.y + verticalOffset
            )
            
            // Label-Position mit zusätzlichem vertikalen Abstand
            let labelPosition = CGPoint(
                x: endPoint.x + (isRightSide ? labelPadding : -labelPadding),
                y: endPoint.y + (verticalOffset * 0.2)
            )
            
            return (startPoint, endPoint, labelPosition)
        }
    }
}

// Neue CustomOverlayAnnotationsView für bessere Etiketten-Verteilung
struct CustomOverlayAnnotationsView: View {
    let segments: [SegmentData]
    let geometry: GeometryProxy
    
    var body: some View {
        ForEach(segments) { segment in
            if segment.percentage >= 5 { // Zeige nur Etiketten für Segmente > 5%
                let (startPoint, controlPoint1, controlPoint2, endPoint, labelPosition) = computeCurvedLinePositions(segment: segment, geometry: geometry)
                
                ZStack {
                    // Gebogene Linie
                    Path { path in
                        path.move(to: startPoint)
                        path.addCurve(
                            to: endPoint,
                            control1: controlPoint1,
                            control2: controlPoint2
                        )
                    }
                    .stroke(Color.white, lineWidth: 1)
                    
                    // Beschriftung mit Hintergrund und Prozentangabe
                    Text("\(segment.name) (\(Int(segment.percentage))%)")
                        .foregroundColor(.white)
                        .font(.caption)
                        .padding(.horizontal, 4)
                        .background(Color.black.opacity(0.5))
                        .cornerRadius(4)
                        .position(labelPosition)
                }
            }
        }
    }
    
    private func computeCurvedLinePositions(segment: SegmentData, geometry: GeometryProxy) -> (start: CGPoint, control1: CGPoint, control2: CGPoint, end: CGPoint, label: CGPoint) {
        let center = CGPoint(x: geometry.size.width / 2, y: geometry.size.height / 2)
        let radius = min(geometry.size.width, geometry.size.height) / 3.2
        
<<<<<<< HEAD
        // Verwende den Mittelpunkt für die Position der Etiketten
=======
        // Verwende den labelAngle für die Position der Etiketten
>>>>>>> ffd7d8a5
        let angle = segment.startAngle + (segment.endAngle - segment.startAngle) / 2
        
        // Startpunkt am Rand des Segments
        let startPoint = CGPoint(
            x: center.x + CGFloat(cos(angle)) * radius,
            y: center.y + CGFloat(sin(angle)) * radius
        )
        
        let isRightSide = cos(angle) > 0
        let lineLength = radius * 0.8
        
        // Berechne die Kontrollpunkte für die gebogene Linie
        let controlPoint1 = CGPoint(
            x: startPoint.x + CGFloat(cos(angle)) * (lineLength * 0.5),
            y: startPoint.y + CGFloat(sin(angle)) * (lineLength * 0.5)
        )
        
        let endPoint = CGPoint(
            x: center.x + CGFloat(cos(angle)) * (radius * 1.8) + (isRightSide ? lineLength : -lineLength),
            y: center.y + CGFloat(sin(angle)) * (radius * 1.8)
        )
        
        let controlPoint2 = CGPoint(
            x: endPoint.x - (isRightSide ? lineLength * 0.5 : -lineLength * 0.5),
            y: endPoint.y
        )
        
        // Label-Position
        let labelPadding: CGFloat = 10
        let labelPosition = CGPoint(
            x: endPoint.x + (isRightSide ? labelPadding : -labelPadding),
            y: endPoint.y
        )
        
        return (startPoint, controlPoint1, controlPoint2, endPoint, labelPosition)
    }
}

extension DateFormatter {
    static let monthFormatter: DateFormatter = {
        let formatter = DateFormatter()
        formatter.locale = Locale(identifier: "de_DE")
        formatter.dateFormat = "MMM yyyy"
        return formatter
    }()
}

// Neue BarChartView
struct BarChartView: View {
    let data: MonthlyData
    let showTransactions: ([Transaction], String) -> Void
    
    private func formatAmount(_ amount: Double) -> String {
        let formatter = NumberFormatter()
        formatter.numberStyle = .decimal
        formatter.locale = Locale(identifier: "de_DE")
        formatter.minimumFractionDigits = 2
        formatter.maximumFractionDigits = 2
        
        let number = NSNumber(value: abs(amount))
        let formattedAmount = formatter.string(from: number) ?? String(format: "%.2f", abs(amount))
        return "\(formattedAmount) €"
    }
    
    var body: some View {
        VStack(alignment: .leading, spacing: 20) {
            Text("Einnahmen / Ausgaben / Überschuss")
                .foregroundColor(.white)
                .font(.subheadline)
                .padding(.horizontal)
            
            let maxValue = max(abs(data.income), abs(data.expenses), abs(data.surplus))
            let maxHeight: CGFloat = 150
            let scaleFactor = maxValue > 0 ? maxHeight / maxValue : 1.0
            
            HStack {
                // Einnahmen (links, grün)
                VStack {
                    Spacer()
                    Rectangle()
                        .fill(Color.green)
                        .frame(width: 80, height: CGFloat(abs(data.income)) * scaleFactor)
                        .onTapGesture {
                            print("🔍 BarChartView: Einnahmen-Balken wurde angetippt")
                            showTransactions(data.incomeTransactions, "Einnahmen")
                        }
                    Text("Einnahmen")
                        .foregroundColor(.white)
                        .font(.caption)
                        .padding(.top, 8)
                    Text(formatAmount(data.income))
                        .foregroundColor(.green)
                        .font(.caption)
                        .padding(.top, 4)
                }
                Spacer()
                
                // Ausgaben (mitte, rot)
                VStack {
                    Spacer()
                    Rectangle()
                        .fill(Color.red)
                        .frame(width: 80, height: CGFloat(abs(data.expenses)) * scaleFactor)
                        .onTapGesture {
                            print("🔍 BarChartView: Ausgaben-Balken wurde angetippt")
                            showTransactions(data.expenseTransactions, "Ausgaben")
                        }
                    Text("Ausgaben")
                        .foregroundColor(.white)
                        .font(.caption)
                        .padding(.top, 8)
                    Text(formatAmount(data.expenses))
                        .foregroundColor(.red)
                        .font(.caption)
                        .padding(.top, 4)
                }
                Spacer()
                
                // Überschuss (rechts, dynamische Farbe)
                VStack {
                    Spacer()
                    Rectangle()
                        .fill(data.surplus >= 0 ? Color.green : Color.red)
                        .frame(width: 80, height: CGFloat(abs(data.surplus)) * scaleFactor)
                        .onTapGesture {
                            print("🔍 BarChartView: Überschuss-Balken wurde angetippt")
                            showTransactions(data.incomeTransactions + data.expenseTransactions, "Alle Transaktionen")
                        }
                    Text("Überschuss")
                        .foregroundColor(.white)
                        .font(.caption)
                        .padding(.top, 8)
                    Text(formatAmount(data.surplus))
                        .foregroundColor(data.surplus >= 0 ? .green : .red)
                        .font(.caption)
                        .padding(.top, 4)
                }
            }
            .padding(.horizontal)
        }
    }
}

#Preview {
    let ctx = PersistenceController.preview.container.viewContext
    let vm = TransactionViewModel(context: ctx)
    let acc = Account(context: ctx)
    acc.name = "Test"
    return EvaluationView(accounts: [acc], viewModel: vm)
}<|MERGE_RESOLUTION|>--- conflicted
+++ resolved
@@ -1784,11 +1784,7 @@
         let center = CGPoint(x: geometry.size.width / 2, y: geometry.size.height / 2)
         let radius = min(geometry.size.width, geometry.size.height) / 3.2
         
-<<<<<<< HEAD
         // Verwende den Mittelpunkt für die Position der Etiketten
-=======
-        // Verwende den labelAngle für die Position der Etiketten
->>>>>>> ffd7d8a5
         let angle = segment.startAngle + (segment.endAngle - segment.startAngle) / 2
         
         // Startpunkt am Rand des Segments
